--- conflicted
+++ resolved
@@ -10,8 +10,6 @@
     public class PointDataTest
     {
         [Test]
-<<<<<<< HEAD
-=======
         public void TagEmptyTagValue()
         {
             var point = PointData.Measurement("h2o")
@@ -24,7 +22,6 @@
         }
         
         [Test]
->>>>>>> d5c0e544
         public void Immutability()
         {
             var point = PointData.Measurement("h2 o")

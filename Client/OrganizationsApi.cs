using System.Collections.Generic;
using System.Linq;
using System.Threading.Tasks;
using InfluxDB.Client.Api.Domain;
using InfluxDB.Client.Api.Service;
using InfluxDB.Client.Core;

namespace InfluxDB.Client
{
    public class OrganizationsApi
    {
        private readonly OrganizationsService _service;

        protected internal OrganizationsApi(OrganizationsService service)
        {
            Arguments.CheckNotNull(service, nameof(service));

            _service = service;
        }

        /// <summary>
        /// Creates a new organization and sets <see cref="InfluxDB.Client.Api.Domain.Organization.Id" /> with the new identifier.
        /// </summary>
        /// <param name="name"></param>
        /// <returns>Created organization</returns>
        public async Task<Organization> CreateOrganizationAsync(string name)
        {
            Arguments.CheckNonEmptyString(name, nameof(name));

            var organization = new Organization(null, name);

            return await CreateOrganizationAsync(organization);
        }

        /// <summary>
        /// Creates a new organization and sets <see cref="Organization.Id" /> with the new identifier.
        /// </summary>
        /// <param name="organization">the organization to create</param>
        /// <returns>created organization</returns>
        public async Task<Organization> CreateOrganizationAsync(Organization organization)
        {
            Arguments.CheckNotNull(organization, nameof(organization));

            return await _service.PostOrgsAsync(organization);
        }

        /// <summary>
        /// Update an organization.
        /// </summary>
        /// <param name="organization">organization update to apply</param>
        /// <returns>updated organization</returns>
        public async Task<Organization> UpdateOrganizationAsync(Organization organization)
        {
            Arguments.CheckNotNull(organization, nameof(organization));

            return await _service.PatchOrgsIDAsync(organization.Id, organization);
        }

        /// <summary>
        /// Delete an organization.
        /// </summary>
        /// <param name="orgId">ID of organization to delete</param>
        /// <returns>delete has been accepted</returns>
        public async Task DeleteOrganizationAsync(string orgId)
        {
            Arguments.CheckNotNull(orgId, nameof(orgId));

            await _service.DeleteOrgsIDAsync(orgId);
        }

        /// <summary>
        /// Delete an organization.
        /// </summary>
        /// <param name="organization">organization to delete</param>
        /// <returns>delete has been accepted</returns>
        public async Task DeleteOrganizationAsync(Organization organization)
        {
            Arguments.CheckNotNull(organization, nameof(organization));

            await DeleteOrganizationAsync(organization.Id);
        }

        /// <summary>
        /// Clone an organization.
        /// </summary>
        /// <param name="clonedName">name of cloned organization</param>
        /// <param name="bucketId">ID of organization to clone</param>
        /// <returns>cloned organization</returns>
        public async Task<Organization> CloneOrganizationAsync(string clonedName, string bucketId)
        {
            Arguments.CheckNonEmptyString(clonedName, nameof(clonedName));
            Arguments.CheckNonEmptyString(bucketId, nameof(bucketId));

            return await FindOrganizationByIdAsync(bucketId).ContinueWith(t => 
                            CloneOrganizationAsync(clonedName, t.Result)).Unwrap();
        }

        /// <summary>
        /// Clone an organization.
        /// </summary>
        /// <param name="clonedName">name of cloned organization</param>
        /// <param name="organization">organization to clone</param>
        /// <returns>cloned organization</returns>
        public async Task<Organization> CloneOrganizationAsync(string clonedName, Organization organization)
        {
            Arguments.CheckNonEmptyString(clonedName, nameof(clonedName));
            Arguments.CheckNotNull(organization, nameof(organization));

            var cloned = new Organization(null, clonedName);

            return await CreateOrganizationAsync(cloned).ContinueWith(created =>
            {
                //
                // Add labels
                //
                return GetLabelsAsync(organization)
                    .ContinueWith(labels => { return labels.Result.Select(label => AddLabelAsync(label, created.Result)); })
                    .ContinueWith(async tasks =>
                    {
                        await Task.WhenAll(tasks.Result);
                        return created.Result;
                    })
                    .Unwrap();
            }).Unwrap();
        }

        /// <summary>
        /// Retrieve an organization.
        /// </summary>
        /// <param name="orgId">ID of organization to get</param>
        /// <returns>organization details</returns>
        public async Task<Organization> FindOrganizationByIdAsync(string orgId)
        {
            Arguments.CheckNonEmptyString(orgId, nameof(orgId));

            return await _service.GetOrgsIDAsync(orgId);
        }

        /// <summary>
        /// List all organizations.
        /// </summary>
        /// <returns>List all organizations</returns>
        public async Task<List<Organization>> FindOrganizationsAsync()
        {
<<<<<<< HEAD
            var result = await _service.GetOrgsAsync();
            return result.Orgs;
=======
            return (await _service.GetOrgsAsync()).Orgs;
>>>>>>> 9505e3b6
        }

        /// <summary>
        /// List of secret keys the are stored for Organization. For example:
        /// <code>
        /// github_api_key,
        /// some_other_key,
        /// a_secret_key
        /// </code>
        /// </summary>
        /// <param name="organization">the organization for get secrets</param>
        /// <returns>the secret keys</returns>
        public async Task<List<string>> GetSecretsAsync(Organization organization)
        {
            Arguments.CheckNotNull(organization, nameof(organization));

            return await GetSecretsAsync(organization.Id);
        }

        /// <summary>
        /// List of secret keys the are stored for Organization. For example:
        /// <code>
        /// github_api_key,
        /// some_other_key,
        /// a_secret_key
        /// </code>
        /// </summary>
        /// <param name="orgId">the organization for get secrets</param>
        /// <returns>the secret keys</returns>
        public async Task<List<string>> GetSecretsAsync(string orgId)
        {
            Arguments.CheckNonEmptyString(orgId, nameof(orgId));

            return (await _service.GetOrgsIDSecretsAsync(orgId)).Secrets;
        }

        /// <summary>
        /// Patches all provided secrets and updates any previous values.
        /// </summary>
        /// <param name="secrets">secrets to update/add</param>
        /// <param name="organization">the organization for put secrets</param>
        /// <returns></returns>
        public async Task PutSecretsAsync(Dictionary<string, string> secrets, Organization organization)
        {
            Arguments.CheckNotNull(secrets, nameof(secrets));
            Arguments.CheckNotNull(organization, nameof(organization));

            await PutSecretsAsync(secrets, organization.Id);
        }

        /// <summary>
        /// Patches all provided secrets and updates any previous values.
        /// </summary>
        /// <param name="secrets">secrets to update/add</param>
        /// <param name="orgId">the organization for put secrets</param>
        /// <returns></returns>
        public async Task PutSecretsAsync(Dictionary<string, string> secrets, string orgId)
        {
            Arguments.CheckNotNull(secrets, nameof(secrets));
            Arguments.CheckNonEmptyString(orgId, nameof(orgId));

            await _service.PatchOrgsIDSecretsAsync(orgId, secrets);
        }

        /// <summary>
        /// Delete provided secrets.
        /// </summary>
        /// <param name="secrets">secrets to delete</param>
        /// <param name="organization">the organization for delete secrets</param>
        /// <returns>keys successfully patched</returns>
        public async Task DeleteSecretsAsync(List<string> secrets, Organization organization)
        {
            Arguments.CheckNotNull(secrets, nameof(secrets));
            Arguments.CheckNotNull(organization, nameof(organization));

            await DeleteSecretsAsync(secrets, organization.Id);
        }

        /// <summary>
        /// Delete provided secrets.
        /// </summary>
        /// <param name="secrets">secrets to delete</param>
        /// <param name="orgId">the organization for delete secrets</param>
        /// <returns>keys successfully patched</returns>
        public async Task DeleteSecretsAsync(List<string> secrets, string orgId)
        {
            Arguments.CheckNotNull(secrets, nameof(secrets));
            Arguments.CheckNonEmptyString(orgId, nameof(orgId));

            await DeleteSecretsAsync(new SecretKeys(secrets), orgId);
        }
        
        /// <summary>
        /// Delete provided secrets.
        /// </summary>
        /// <param name="secrets">secrets to delete</param>
        /// <param name="orgId">the organization for delete secrets</param>
        /// <returns>keys successfully patched</returns>
        public async Task DeleteSecretsAsync(SecretKeys secrets, string orgId)
        {
            Arguments.CheckNotNull(secrets, nameof(secrets));
            Arguments.CheckNonEmptyString(orgId, nameof(orgId));

            await _service.PostOrgsIDSecretsAsync(orgId, secrets);
        }

        /// <summary>
        /// List all members of an organization.
        /// </summary>
        /// <param name="organization">organization of the members</param>
        /// <returns>the List all members of an organization</returns>
        public async Task<List<ResourceMember>> GetMembersAsync(Organization organization)
        {
            Arguments.CheckNotNull(organization, nameof(organization));

            return await GetMembersAsync(organization.Id);
        }

        /// <summary>
        /// List all members of an organization.
        /// </summary>
        /// <param name="orgId">ID of organization to get members</param>
        /// <returns>the List all members of an organization</returns>
        public async Task<List<ResourceMember>> GetMembersAsync(string orgId)
        {
            Arguments.CheckNonEmptyString(orgId, nameof(orgId));

            return (await _service.GetOrgsIDMembersAsync(orgId)).Users;
        }

        /// <summary>
        /// Add organization member.
        /// </summary>
        /// <param name="member">the member of an organization</param>
        /// <param name="organization">the organization of a member</param>
        /// <returns>created mapping</returns>
        public async Task<ResourceMember> AddMemberAsync(User member, Organization organization)
        {
            Arguments.CheckNotNull(organization, nameof(organization));
            Arguments.CheckNotNull(member, nameof(member));

            return await AddMemberAsync(member.Id, organization.Id);
        }

        /// <summary>
        /// Add organization member.
        /// </summary>
        /// <param name="memberId">the ID of a member</param>
        /// <param name="orgId">the ID of an organization</param>
        /// <returns>created mapping</returns>
        public async Task<ResourceMember> AddMemberAsync(string memberId, string orgId)
        {
            Arguments.CheckNonEmptyString(orgId, nameof(orgId));
            Arguments.CheckNonEmptyString(memberId, nameof(memberId));

            return await _service.PostOrgsIDMembersAsync(orgId, new AddResourceMemberRequestBody(memberId));
        }

        /// <summary>
        /// Removes a member from an organization.
        /// </summary>
        /// <param name="member">the member of an organization</param>
        /// <param name="organization">the organization of a member</param>
        /// <returns></returns>
        public async Task DeleteMemberAsync(User member, Organization organization)
        {
            Arguments.CheckNotNull(organization, nameof(organization));
            Arguments.CheckNotNull(member, nameof(member));

            await DeleteMemberAsync(member.Id, organization.Id);
        }

        /// <summary>
        /// Removes a member from an organization.
        /// </summary>
        /// <param name="memberId">the ID of a member</param>
        /// <param name="orgId">the ID of an organization</param>
        /// <returns></returns>
        public async Task DeleteMemberAsync(string memberId, string orgId)
        {
            Arguments.CheckNonEmptyString(orgId, nameof(orgId));
            Arguments.CheckNonEmptyString(memberId, nameof(memberId));

            await _service.DeleteOrgsIDMembersIDAsync(memberId, orgId);
        }

        /// <summary>
        /// List all owners of an organization.
        /// </summary>
        /// <param name="organization">organization of the owners</param>
        /// <returns>the List all owners of an organization</returns>
        public async Task<List<ResourceOwner>> GetOwnersAsync(Organization organization)
        {
            Arguments.CheckNotNull(organization, nameof(organization));

            return await GetOwnersAsync(organization.Id);
        }

        /// <summary>
        /// List all owners of an organization.
        /// </summary>
        /// <param name="orgId">ID of organization to get owners</param>
        /// <returns>the List all owners of an organization</returns>
        public async Task<List<ResourceOwner>> GetOwnersAsync(string orgId)
        {
            Arguments.CheckNonEmptyString(orgId, nameof(orgId));

            return (await _service.GetOrgsIDOwnersAsync(orgId)).Users;
        }

        /// <summary>
        /// Add organization owner.
        /// </summary>
        /// <param name="owner">the owner of an organization</param>
        /// <param name="organization">the organization of a owner</param>
        /// <returns>created mapping</returns>
        public async Task<ResourceOwner> AddOwnerAsync(User owner, Organization organization)
        {
            Arguments.CheckNotNull(organization, nameof(organization));
            Arguments.CheckNotNull(owner, nameof(owner));

            return await AddOwnerAsync(owner.Id, organization.Id);
        }

        /// <summary>
        /// Add organization owner.
        /// </summary>
        /// <param name="ownerId">the ID of a owner</param>
        /// <param name="orgId">the ID of an organization</param>
        /// <returns>created mapping</returns>
        public async Task<ResourceOwner> AddOwnerAsync(string ownerId, string orgId)
        {
            Arguments.CheckNonEmptyString(orgId, nameof(orgId));
            Arguments.CheckNonEmptyString(ownerId, nameof(ownerId));

            return await _service.PostOrgsIDOwnersAsync(orgId, new AddResourceMemberRequestBody(ownerId));
        }

        /// <summary>
        /// Removes a owner from an organization.
        /// </summary>
        /// <param name="owner">the owner of an organization</param>
        /// <param name="organization">the organization of a owner</param>
        /// <returns></returns>
        public async Task DeleteOwnerAsync(User owner, Organization organization)
        {
            Arguments.CheckNotNull(organization, nameof(organization));
            Arguments.CheckNotNull(owner, nameof(owner));

            await DeleteOwnerAsync(owner.Id, organization.Id);
        }

        /// <summary>
        /// Removes a owner from an organization.
        /// </summary>
        /// <param name="ownerId">the ID of a owner</param>
        /// <param name="orgId">the ID of an organization</param>
        /// <returns></returns>
        public async Task DeleteOwnerAsync(string ownerId, string orgId)
        {
            Arguments.CheckNonEmptyString(orgId, nameof(orgId));
            Arguments.CheckNonEmptyString(ownerId, nameof(ownerId));

            await _service.DeleteOrgsIDOwnersIDAsync(ownerId, orgId);
        }

        /// <summary>
        /// List all labels of an organization.
        /// </summary>
        /// <param name="organization">organization of the labels</param>
        /// <returns>the List all labels of an organization</returns>
        public async Task<List<Label>> GetLabelsAsync(Organization organization)
        {
            Arguments.CheckNotNull(organization, nameof(organization));

            return await GetLabelsAsync(organization.Id);
        }

        /// <summary>
        /// List all labels of an organization.
        /// </summary>
        /// <param name="orgId">ID of an organization to get labels</param>
        /// <returns>the List all labels of an organization</returns>
        public async Task<List<Label>> GetLabelsAsync(string orgId)
        {
            Arguments.CheckNonEmptyString(orgId, nameof(orgId));

            return (await _service.GetOrgsIDLabelsAsync(orgId)).Labels;
        }

        /// <summary>
        /// Add an organization label.
        /// </summary>
        /// <param name="label">the label of an organization</param>
        /// <param name="organization">an organization of a label</param>
        /// <returns>added label</returns>
        public async Task<Label> AddLabelAsync(Label label, Organization organization)
        {
            Arguments.CheckNotNull(organization, nameof(organization));
            Arguments.CheckNotNull(label, nameof(label));

            return await AddLabelAsync(label.Id, organization.Id);
        }

        /// <summary>
        /// Add an organization label.
        /// </summary>
        /// <param name="labelId">the ID of a label</param>
        /// <param name="orgId">the ID of an organization</param>
        /// <returns>added label</returns>
        public async Task<Label> AddLabelAsync(string labelId, string orgId)
        {
            Arguments.CheckNonEmptyString(orgId, nameof(orgId));
            Arguments.CheckNonEmptyString(labelId, nameof(labelId));

            var mapping = new LabelMapping(labelId);
            
            return (await _service.PostOrgsIDLabelsAsync(orgId, mapping)).Label;
        }

        /// <summary>
        /// Removes a label from an organization.
        /// </summary>
        /// <param name="label">the label of an organization</param>
        /// <param name="organization">an organization of a owner</param>
        /// <returns>delete has been accepted</returns>
        public async Task DeleteLabelAsync(Label label, Organization organization)
        {
            Arguments.CheckNotNull(organization, nameof(organization));
            Arguments.CheckNotNull(label, nameof(label));

            await DeleteLabelAsync(label.Id, organization.Id);
        }

        /// <summary>
        /// Removes a label from an organization.
        /// </summary>
        /// <param name="labelId">the ID of a label</param>
        /// <param name="orgId">the ID of an organization</param>
        /// <returns>delete has been accepted</returns>
        public async Task DeleteLabelAsync(string labelId, string orgId)
        {
            Arguments.CheckNonEmptyString(orgId, nameof(orgId));
            Arguments.CheckNonEmptyString(labelId, nameof(labelId));

            await _service.DeleteOrgsIDLabelsIDAsync(orgId, labelId);
        }
    }
}<|MERGE_RESOLUTION|>--- conflicted
+++ resolved
@@ -142,12 +142,7 @@
         /// <returns>List all organizations</returns>
         public async Task<List<Organization>> FindOrganizationsAsync()
         {
-<<<<<<< HEAD
-            var result = await _service.GetOrgsAsync();
-            return result.Orgs;
-=======
             return (await _service.GetOrgsAsync()).Orgs;
->>>>>>> 9505e3b6
         }
 
         /// <summary>

--- conflicted
+++ resolved
@@ -33,10 +33,7 @@
 
     <ItemGroup>
         <PackageReference Include="JsonSubTypes" Version="1.5.2" />
-<<<<<<< HEAD
         <PackageReference Include="Microsoft.Extensions.ObjectPool" Version="3.1.4" />
-=======
->>>>>>> d5c0e544
         <PackageReference Include="Microsoft.Net.Http.Headers" Version="2.1.1" />
         <PackageReference Include="System.Collections.Immutable" Version="1.7.1" />
         <PackageReference Include="System.Configuration.ConfigurationManager" Version="4.5.0" />
